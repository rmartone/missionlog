--- conflicted
+++ resolved
@@ -1,10 +1,5 @@
-<<<<<<< HEAD
-import { describe, test, expect, beforeEach, vi } from 'vitest';
-import { log, tag, DEFAULT_TAG } from '../src/index';
-=======
 import { beforeEach, describe, expect, test, vi } from 'vitest';
 import { DEFAULT_TAG, log, tag } from '../src/index';
->>>>>>> e8919801
 
 let buffer: string;
 
@@ -168,11 +163,7 @@
     const unknownTag = tag.unknownTag;
     expect(unknownTag).toBeUndefined();
   });
-<<<<<<< HEAD
-  
-=======
-
->>>>>>> e8919801
+
   test('accessing registered tag returns the tag name itself', () => {
     // The proxy returns the tag name
     expect(tag.network).toBe('network');
@@ -180,11 +171,7 @@
     expect(tag.security).toBe('security');
     expect(tag.system).toBe('system');
   });
-<<<<<<< HEAD
-  
-=======
-
->>>>>>> e8919801
+
   test('verifies property descriptor for symbolic property', () => {
     // Using Symbol to test the proxy's handling of non-string properties
     const sym = Symbol('test');
@@ -192,11 +179,7 @@
     const result = tag[sym];
     expect(result).toBeUndefined();
   });
-<<<<<<< HEAD
-  
-=======
-
->>>>>>> e8919801
+
   test('newly added tags are accessible via proxy', () => {
     log.init({ newTag: 'INFO' });
     expect(tag.newTag).toBe('newTag');
@@ -210,11 +193,7 @@
       enumerable: true,
       configurable: true,
       value: undefined,
-<<<<<<< HEAD
-      writable: false
-=======
       writable: false,
->>>>>>> e8919801
     });
   });
 });
@@ -254,27 +233,16 @@
     expect(mockWarn).toHaveBeenCalledWith(
       'Invalid log level "INVALID_LEVEL" for tag "invalidTag". Using default (INFO).',
     );
-<<<<<<< HEAD
-    
+
     console.warn = originalWarn;
   });
-  
-=======
-
-    console.warn = originalWarn;
-  });
-
->>>>>>> e8919801
+
   test('filters undefined params', (): void => {
     buffer = '';
     log.info(tag.loader, 'Message with undefined params', undefined, 'visible', undefined);
     expect(buffer).toBe('INFO: [loader] Message with undefined params, visible');
   });
-<<<<<<< HEAD
-  
-=======
-
->>>>>>> e8919801
+
   test('handles multiple primitive params', (): void => {
     buffer = '';
     log.info(tag.loader, 'Multiple params', 42, true, 'string');
@@ -297,20 +265,12 @@
     log.warn('system', 'warp core breach');
     expect(buffer).toBe('');
   });
-<<<<<<< HEAD
-  
-=======
-
->>>>>>> e8919801
+
   test('init without arguments returns the logger instance', () => {
     const result = log.init();
     expect(result).toBe(log);
   });
-<<<<<<< HEAD
-  
-=======
-
->>>>>>> e8919801
+
   test('init with empty object returns the logger instance', () => {
     const result = log.init({});
     expect(result).toBe(log);
@@ -320,40 +280,6 @@
 describe('Enhanced Callback functionality', () => {
   test('calls enhanced callback with structured data', (): void => {
     const enhancedCallbackMock = vi.fn();
-<<<<<<< HEAD
-    
-    log.init({ [DEFAULT_TAG]: 'INFO' })
-      .setEnhancedCallback(enhancedCallbackMock);
-    
-    const testMessage = 'Test enhanced callback';
-    log.info(testMessage, 'extra param');
-    
-    expect(enhancedCallbackMock).toHaveBeenCalledTimes(1);
-    expect(enhancedCallbackMock).toHaveBeenCalledWith(expect.objectContaining({
-      level: 'INFO',
-      tag: '',
-      message: testMessage,
-      params: ['extra param'],
-      timestamp: expect.any(Date)
-    }));
-  });
-  
-  test('enhanced callback with tagged messages', (): void => {
-    const enhancedCallbackMock = vi.fn();
-    
-    log.init({ network: 'DEBUG', [DEFAULT_TAG]: 'INFO' })
-      .setEnhancedCallback(enhancedCallbackMock);
-    
-    log.debug(tag.network, 'Network debug message', { data: 123 });
-    
-    expect(enhancedCallbackMock).toHaveBeenCalledWith(expect.objectContaining({
-      level: 'DEBUG',
-      tag: 'network',
-      message: 'Network debug message',
-      params: [{ data: 123 }],
-      timestamp: expect.any(Date)
-    }));
-=======
 
     log.init({ [DEFAULT_TAG]: 'INFO' }).setEnhancedCallback(enhancedCallbackMock);
 
@@ -388,7 +314,6 @@
         timestamp: expect.any(Date),
       }),
     );
->>>>>>> e8919801
   });
 });
 
@@ -397,44 +322,27 @@
     log.init({
       network: 'DEBUG',
       system: 'OFF',
-<<<<<<< HEAD
-      [DEFAULT_TAG]: 'INFO'
-    });
-  });
-  
-=======
       [DEFAULT_TAG]: 'INFO',
     });
   });
 
->>>>>>> e8919801
   test('returns true for enabled levels', () => {
     expect(log.isLevelEnabled('INFO')).toBe(true);
     expect(log.isLevelEnabled('WARN')).toBe(true);
     expect(log.isLevelEnabled('ERROR')).toBe(true);
     expect(log.isLevelEnabled('DEBUG', 'network')).toBe(true);
   });
-<<<<<<< HEAD
-  
-=======
-
->>>>>>> e8919801
+
   test('returns false for disabled levels', () => {
     expect(log.isLevelEnabled('DEBUG')).toBe(false);
     expect(log.isLevelEnabled('TRACE')).toBe(false);
     expect(log.isLevelEnabled('ERROR', 'system')).toBe(false);
   });
-<<<<<<< HEAD
-  
-=======
-
->>>>>>> e8919801
+
   test('returns false for invalid level', () => {
     // @ts-ignore - Testing runtime behavior with invalid input
     expect(log.isLevelEnabled('INVALID_LEVEL')).toBe(false);
   });
-<<<<<<< HEAD
-=======
 
   test('isDebugEnabled returns correct status', () => {
     log.init({ '*': 'INFO', network: 'DEBUG', system: 'TRACE' });
@@ -453,7 +361,6 @@
     expect(log.isTraceEnabled()).toBe(false); // Default tag with INFO level
     expect(log.isTraceEnabled('unknown')).toBe(false); // Falls back to default level
   });
->>>>>>> e8919801
 });
 
 describe('reset method', () => {
@@ -461,40 +368,23 @@
     log.init({
       network: 'TRACE',
       loader: 'DEBUG',
-<<<<<<< HEAD
-      [DEFAULT_TAG]: 'ERROR'
-    });
-    
-=======
       [DEFAULT_TAG]: 'ERROR',
     });
 
->>>>>>> e8919801
     // Verify that the config is applied
     expect(log.isLevelEnabled('ERROR')).toBe(true);
     expect(log.isLevelEnabled('INFO')).toBe(false);
     expect(log.isLevelEnabled('TRACE', 'network')).toBe(true);
-<<<<<<< HEAD
-    
+
     // Reset the logger
     log.reset();
-    
-=======
-
-    // Reset the logger
-    log.reset();
-
->>>>>>> e8919801
+
     // Verify default settings are restored (INFO is default level)
     expect(log.isLevelEnabled('INFO')).toBe(true);
     expect(log.isLevelEnabled('DEBUG')).toBe(false);
     expect(log.isLevelEnabled('TRACE', 'network')).toBe(false);
   });
-<<<<<<< HEAD
-  
-=======
-
->>>>>>> e8919801
+
   test('reset returns the logger instance for chaining', () => {
     const result = log.reset();
     expect(result).toBe(log);
@@ -545,11 +435,7 @@
       writable: false,
     });
   });
-<<<<<<< HEAD
-  
-=======
-
->>>>>>> e8919801
+
   test('gets all tag keys correctly', () => {
     const keys = Object.keys(tag);
     expect(keys.length).toBeGreaterThan(0);
