# missionlog
<<<<<<< HEAD
[![NPM version][npm-image]][npm-url] [![Coverage Status](https://coveralls.io/repos/github/rmartone/missionlog/badge.svg?branch=master)](https://coveralls.io/github/rmartone/missionlog?branch=master)

[npm-image]: https://img.shields.io/npm/v/missionlog.svg?style=flat
[npm-url]: https://www.npmjs.com/package/missionlog

🚀 **missionlog** is a **lightweight, structured logging package** designed for **performance, flexibility, and ease of use**. It works as a **drop-in replacement for `console.log` or `ts-log`**, and offers both **log level** filtering, optional **tag** filtering, and **customizable output handling**—all in a tiny (~1KB) package.

=======

[![NPM version][npm-image]][npm-url] [![Coverage Status](https://coveralls.io/repos/github/rmartone/missionlog/badge.svg?branch=master)](https://coveralls.io/github/rmartone/missionlog?branch=master) ![License: MIT](https://img.shields.io/badge/License-MIT-yellow.svg)

[npm-image]: https://img.shields.io/npm/v/missionlog.svg?style=flat
[npm-url]: https://www.npmjs.com/package/missionlog

---

## 📚 Table of Contents

- [Why Use missionlog?](#-why-use-missionlog)
- [Installing](#-installing)
- [Getting Started](#-getting-started)
- [Usage Examples](#-usage-examples)
- [API Reference](#-api-reference)
- [Example Output](#-example-output)
- [Contributing](#-contributing)
- [License](#-license)

---

🚀 **missionlog** is a **lightweight, structured logging package** designed for **performance, flexibility, and ease of use**. It works as a **drop-in replacement for `console.log` or `ts-log`**, and offers both **log level** filtering, optional **tag** filtering, and **customizable output handling**—all in a tiny (~1KB) package.

>>>>>>> e8919801
✔ **Fully Typed (TypeScript)** • ✔ **ESM & CJS Support** • ✔ **Zero Dependencies** • ✔ **100% Coverage**

---

<<<<<<< HEAD
## **✨ Why Use `missionlog`?**

✅ **Drop-in Replacement for `console.log` & `ts-log`** – Start using it instantly!

✅ **Seamless Upgrade to Tagged Logging** – Reduce log clutter and focus on what's important.

✅ **Configurable Log Levels** – Adjust visibility for log level and tags at runtime.

✅ **Customizable Output** – Send logs anywhere: console, JSON, cloud services.

✅ **Structured Logging Support** – Enhanced callbacks with timestamp and typed message data.

✅ **Blazing Fast Performance** – O(1) log level lookups with advanced level caching.

✅ **TypeScript-First** – Full type safety with LogMessage and LogConfig interfaces.

✅ **Chainable API** – All methods return the logger instance for method chaining.

✅ **Works Everywhere** – Browser, Node.js, Firebase, AWS Lambda etc.

## **📦 Installing**
```sh
npm i missionlog
```

## **🚀 Getting Started**

### Basic Usage

Missionlog works as a drop-in replacement for console.log:

```typescript
import { log } from "missionlog";

// Works just like console.log
log.info("Hello, world!");
log.warn("Warning message");
log.error("Error occurred!");

// Chainable API for fluent logging
log.debug("Starting process")
   .info("Process step 1 complete")
   .warn("Process running slowly");
```

### Using Tags for Categorization

```typescript
import { log, tag, LogLevel, DEFAULT_TAG } from "missionlog";

=======
## ✨ Why Use `missionlog`?

- **Drop-in Replacement for `console.log` & `ts-log`** – Start using it instantly!
- **Seamless Upgrade to Tagged Logging** – Reduce log clutter and focus on what's important.
- **Configurable Log Levels** – Adjust visibility for log level and tags at runtime.
- **Customizable Output** – Send logs anywhere: console, JSON, cloud services.
- **Structured Logging Support** – Enhanced callbacks with timestamp and typed message data.
- **Blazing Fast Performance** – O(1) log level lookups with advanced level caching.
- **TypeScript-First** – Full type safety with LogMessage and LogConfig interfaces.
- **Chainable API** – All methods return the logger instance for method chaining.
- **Works Everywhere** – Browser, Node.js, Firebase, AWS Lambda etc.

---

## 📦 Installing

```sh
npm i missionlog
```

---

## 🚀 Getting Started

### Basic Usage

Missionlog works as a drop-in replacement for console.log:

```typescript
import { log } from 'missionlog';

// Works just like console.log
log.info('Hello, world!');
log.warn('Warning message');
log.error('Error occurred!');

// Chainable API for fluent logging
log.debug('Starting process').info('Process step 1 complete').warn('Process running slowly');
```

---

## 💡 Usage Examples

### Using Tags for Categorization

```typescript
import { log, tag, LogLevel, DEFAULT_TAG } from 'missionlog';

>>>>>>> e8919801
// Configure logging levels for different tags
log.init({
  network: LogLevel.DEBUG,
  ui: LogLevel.INFO,
<<<<<<< HEAD
  [DEFAULT_TAG]: LogLevel.WARN  // Default level for uncategorized logs
});

// Log with tags
log.debug(tag.network, "Connection established");
log.info(tag.ui, "Component rendered");

// Untagged logs use the DEFAULT_TAG level
log.debug("This won't be logged because DEFAULT_TAG is WARN");
log.error("This will be logged because ERROR > WARN");
```

### Custom Log Handler

```typescript
import { log, LogLevel, LogLevelStr, LogCallbackParams } from "missionlog";
import chalk from "chalk";

// Create a custom log handler
function createCustomHandler() {
  const logConfig: Record<
    LogLevelStr,
    { color: (text: string) => string; method: (...args: unknown[]) => void }
  > = {
=======
  [DEFAULT_TAG]: LogLevel.WARN, // Default level for uncategorized logs
});

// Log with tags
log.debug(tag.network, 'Connection established');
log.info(tag.ui, 'Component rendered');

// Untagged logs use the DEFAULT_TAG level
log.debug("This won't be logged because DEFAULT_TAG is WARN");
log.error('This will be logged because ERROR > WARN');
```

### Custom Log Handler (with Chalk)

```typescript
import { log, LogLevel, LogLevelStr, LogCallbackParams } from 'missionlog';
import chalk from 'chalk';

// Create a custom log handler
function createCustomHandler() {
  const logConfig: Record<LogLevelStr, { color: (text: string) => string; method: (...args: unknown[]) => void }> = {
>>>>>>> e8919801
    ERROR: { color: chalk.red, method: console.error },
    WARN: { color: chalk.yellow, method: console.warn },
    INFO: { color: chalk.blue, method: console.log },
    DEBUG: { color: chalk.magenta, method: console.log },
    TRACE: { color: chalk.cyan, method: console.log },
<<<<<<< HEAD
    OFF: { color: () => '', method: () => {} }
=======
    OFF: { color: () => '', method: () => {} },
>>>>>>> e8919801
  };

  return (level: LogLevelStr, tag: string, message: unknown, params: unknown[]) => {
    const { method, color } = logConfig[level];
    const logLine = `[${color(level)}] ${tag ? tag + ' - ' : ''}${message}`;
    method(logLine, ...params);
  };
}

// Initialize with custom handler
<<<<<<< HEAD
log.init(
  { network: LogLevel.INFO, [DEFAULT_TAG]: LogLevel.INFO },
  createCustomHandler()
);
=======
log.init({ network: LogLevel.INFO, [DEFAULT_TAG]: LogLevel.INFO }, createCustomHandler());
>>>>>>> e8919801

// Enhanced structured logging with timestamps and typed data
log.setEnhancedCallback((params: LogCallbackParams) => {
  const { level, tag, message, timestamp, params: extraParams } = params;
<<<<<<< HEAD
  console.log(
    `[${timestamp.toISOString()}] [${level}] ${tag ? tag + ' - ' : ''}${message}`,
    ...extraParams
  );
});

// Check if a level is enabled before expensive logging operations
if (log.isLevelEnabled(LogLevel.DEBUG, 'network')) {
  // Only perform this expensive operation if DEBUG logs will be shown
  const stats = getNetworkStatistics(); // Example of an expensive operation
  log.debug(tag.network, 'Network statistics', stats);
}
```

## **📝 API Reference**
=======
  console.log(`[${timestamp.toISOString()}] [${level}] ${tag ? tag + ' - ' : ''}${message}`, ...extraParams);
});

// Check if specific levels are enabled before performing expensive operations
if (log.isDebugEnabled('network')) {
  // Only perform this expensive operation if DEBUG logs for 'network' will be shown
  const stats = getNetworkStatistics(); // Example of an expensive operation
  log.debug(tag.network, 'Network statistics', stats);
}

// Similarly for TRACE level
if (log.isTraceEnabled('ui')) {
  // Avoid expensive calculations when trace logging is disabled
  const detailedMetrics = calculateDetailedRenderMetrics();
  log.trace(tag.ui, 'UI rendering detailed metrics', detailedMetrics);
}

// The general method is still available for other log levels
if (log.isLevelEnabled(LogLevel.WARN, 'security')) {
  const securityCheck = performSecurityAudit();
  log.warn(tag.security, 'Security audit results', securityCheck);
}
```

---

## 📖 API Reference
>>>>>>> e8919801

### Log Methods

- `log.trace(messageOrTag?, ...params)` - Lowest verbosity level
- `log.debug(messageOrTag?, ...params)` - Detailed debugging information
- `log.info(messageOrTag?, ...params)` - Notable but expected events
- `log.log(messageOrTag?, ...params)` - Alias for info()
- `log.warn(messageOrTag?, ...params)` - Potential issues or warnings
- `log.error(messageOrTag?, ...params)` - Error conditions

### Configuration

- `log.init(config?, callback?)` - Configure log levels and custom handler
- `log.setEnhancedCallback(callback)` - Set structured logging callback with extended parameters
- `log.isLevelEnabled(level, tag?)` - Check if a specific level would be logged for a tag
<<<<<<< HEAD
=======
- `log.isDebugEnabled(tag?)` - Convenience method to check if DEBUG level is enabled for a tag
- `log.isTraceEnabled(tag?)` - Convenience method to check if TRACE level is enabled for a tag
>>>>>>> e8919801
- `log.reset()` - Clear all tag registrations and configurations

### Log Levels (in order of verbosity)

1. `LogLevel.TRACE` - Most verbose
2. `LogLevel.DEBUG`
3. `LogLevel.INFO` - Default level
4. `LogLevel.WARN`
5. `LogLevel.ERROR`
6. `LogLevel.OFF` - No logs

<<<<<<< HEAD
## **🖼️ Example Output**

![Example Image](example.jpg)

---

## **📄 License**
=======
---

## 🖼️ Example Output

![Example Image](./example.jpg)

---

## 🤝 Contributing

Contributions, issues, and feature requests are welcome! Feel free to check [issues page](https://github.com/rmartone/missionlog/issues) or submit a pull request.

---

## 📄 License

>>>>>>> e8919801
**MIT License**
**© 2019-2025 Ray Martone**

---

🚀 **Install `missionlog` today and make logging clean, structured, and powerful!**<|MERGE_RESOLUTION|>--- conflicted
+++ resolved
@@ -1,13 +1,4 @@
 # missionlog
-<<<<<<< HEAD
-[![NPM version][npm-image]][npm-url] [![Coverage Status](https://coveralls.io/repos/github/rmartone/missionlog/badge.svg?branch=master)](https://coveralls.io/github/rmartone/missionlog?branch=master)
-
-[npm-image]: https://img.shields.io/npm/v/missionlog.svg?style=flat
-[npm-url]: https://www.npmjs.com/package/missionlog
-
-🚀 **missionlog** is a **lightweight, structured logging package** designed for **performance, flexibility, and ease of use**. It works as a **drop-in replacement for `console.log` or `ts-log`**, and offers both **log level** filtering, optional **tag** filtering, and **customizable output handling**—all in a tiny (~1KB) package.
-
-=======
 
 [![NPM version][npm-image]][npm-url] [![Coverage Status](https://coveralls.io/repos/github/rmartone/missionlog/badge.svg?branch=master)](https://coveralls.io/github/rmartone/missionlog?branch=master) ![License: MIT](https://img.shields.io/badge/License-MIT-yellow.svg)
 
@@ -31,63 +22,10 @@
 
 🚀 **missionlog** is a **lightweight, structured logging package** designed for **performance, flexibility, and ease of use**. It works as a **drop-in replacement for `console.log` or `ts-log`**, and offers both **log level** filtering, optional **tag** filtering, and **customizable output handling**—all in a tiny (~1KB) package.
 
->>>>>>> e8919801
 ✔ **Fully Typed (TypeScript)** • ✔ **ESM & CJS Support** • ✔ **Zero Dependencies** • ✔ **100% Coverage**
 
 ---
 
-<<<<<<< HEAD
-## **✨ Why Use `missionlog`?**
-
-✅ **Drop-in Replacement for `console.log` & `ts-log`** – Start using it instantly!
-
-✅ **Seamless Upgrade to Tagged Logging** – Reduce log clutter and focus on what's important.
-
-✅ **Configurable Log Levels** – Adjust visibility for log level and tags at runtime.
-
-✅ **Customizable Output** – Send logs anywhere: console, JSON, cloud services.
-
-✅ **Structured Logging Support** – Enhanced callbacks with timestamp and typed message data.
-
-✅ **Blazing Fast Performance** – O(1) log level lookups with advanced level caching.
-
-✅ **TypeScript-First** – Full type safety with LogMessage and LogConfig interfaces.
-
-✅ **Chainable API** – All methods return the logger instance for method chaining.
-
-✅ **Works Everywhere** – Browser, Node.js, Firebase, AWS Lambda etc.
-
-## **📦 Installing**
-```sh
-npm i missionlog
-```
-
-## **🚀 Getting Started**
-
-### Basic Usage
-
-Missionlog works as a drop-in replacement for console.log:
-
-```typescript
-import { log } from "missionlog";
-
-// Works just like console.log
-log.info("Hello, world!");
-log.warn("Warning message");
-log.error("Error occurred!");
-
-// Chainable API for fluent logging
-log.debug("Starting process")
-   .info("Process step 1 complete")
-   .warn("Process running slowly");
-```
-
-### Using Tags for Categorization
-
-```typescript
-import { log, tag, LogLevel, DEFAULT_TAG } from "missionlog";
-
-=======
 ## ✨ Why Use `missionlog`?
 
 - **Drop-in Replacement for `console.log` & `ts-log`** – Start using it instantly!
@@ -137,37 +75,10 @@
 ```typescript
 import { log, tag, LogLevel, DEFAULT_TAG } from 'missionlog';
 
->>>>>>> e8919801
 // Configure logging levels for different tags
 log.init({
   network: LogLevel.DEBUG,
   ui: LogLevel.INFO,
-<<<<<<< HEAD
-  [DEFAULT_TAG]: LogLevel.WARN  // Default level for uncategorized logs
-});
-
-// Log with tags
-log.debug(tag.network, "Connection established");
-log.info(tag.ui, "Component rendered");
-
-// Untagged logs use the DEFAULT_TAG level
-log.debug("This won't be logged because DEFAULT_TAG is WARN");
-log.error("This will be logged because ERROR > WARN");
-```
-
-### Custom Log Handler
-
-```typescript
-import { log, LogLevel, LogLevelStr, LogCallbackParams } from "missionlog";
-import chalk from "chalk";
-
-// Create a custom log handler
-function createCustomHandler() {
-  const logConfig: Record<
-    LogLevelStr,
-    { color: (text: string) => string; method: (...args: unknown[]) => void }
-  > = {
-=======
   [DEFAULT_TAG]: LogLevel.WARN, // Default level for uncategorized logs
 });
 
@@ -189,17 +100,12 @@
 // Create a custom log handler
 function createCustomHandler() {
   const logConfig: Record<LogLevelStr, { color: (text: string) => string; method: (...args: unknown[]) => void }> = {
->>>>>>> e8919801
     ERROR: { color: chalk.red, method: console.error },
     WARN: { color: chalk.yellow, method: console.warn },
     INFO: { color: chalk.blue, method: console.log },
     DEBUG: { color: chalk.magenta, method: console.log },
     TRACE: { color: chalk.cyan, method: console.log },
-<<<<<<< HEAD
-    OFF: { color: () => '', method: () => {} }
-=======
     OFF: { color: () => '', method: () => {} },
->>>>>>> e8919801
   };
 
   return (level: LogLevelStr, tag: string, message: unknown, params: unknown[]) => {
@@ -210,35 +116,11 @@
 }
 
 // Initialize with custom handler
-<<<<<<< HEAD
-log.init(
-  { network: LogLevel.INFO, [DEFAULT_TAG]: LogLevel.INFO },
-  createCustomHandler()
-);
-=======
 log.init({ network: LogLevel.INFO, [DEFAULT_TAG]: LogLevel.INFO }, createCustomHandler());
->>>>>>> e8919801
 
 // Enhanced structured logging with timestamps and typed data
 log.setEnhancedCallback((params: LogCallbackParams) => {
   const { level, tag, message, timestamp, params: extraParams } = params;
-<<<<<<< HEAD
-  console.log(
-    `[${timestamp.toISOString()}] [${level}] ${tag ? tag + ' - ' : ''}${message}`,
-    ...extraParams
-  );
-});
-
-// Check if a level is enabled before expensive logging operations
-if (log.isLevelEnabled(LogLevel.DEBUG, 'network')) {
-  // Only perform this expensive operation if DEBUG logs will be shown
-  const stats = getNetworkStatistics(); // Example of an expensive operation
-  log.debug(tag.network, 'Network statistics', stats);
-}
-```
-
-## **📝 API Reference**
-=======
   console.log(`[${timestamp.toISOString()}] [${level}] ${tag ? tag + ' - ' : ''}${message}`, ...extraParams);
 });
 
@@ -266,7 +148,6 @@
 ---
 
 ## 📖 API Reference
->>>>>>> e8919801
 
 ### Log Methods
 
@@ -282,11 +163,8 @@
 - `log.init(config?, callback?)` - Configure log levels and custom handler
 - `log.setEnhancedCallback(callback)` - Set structured logging callback with extended parameters
 - `log.isLevelEnabled(level, tag?)` - Check if a specific level would be logged for a tag
-<<<<<<< HEAD
-=======
 - `log.isDebugEnabled(tag?)` - Convenience method to check if DEBUG level is enabled for a tag
 - `log.isTraceEnabled(tag?)` - Convenience method to check if TRACE level is enabled for a tag
->>>>>>> e8919801
 - `log.reset()` - Clear all tag registrations and configurations
 
 ### Log Levels (in order of verbosity)
@@ -298,15 +176,6 @@
 5. `LogLevel.ERROR`
 6. `LogLevel.OFF` - No logs
 
-<<<<<<< HEAD
-## **🖼️ Example Output**
-
-![Example Image](example.jpg)
-
----
-
-## **📄 License**
-=======
 ---
 
 ## 🖼️ Example Output
@@ -323,7 +192,6 @@
 
 ## 📄 License
 
->>>>>>> e8919801
 **MIT License**
 **© 2019-2025 Ray Martone**
 
