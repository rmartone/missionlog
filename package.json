--- conflicted
+++ resolved
@@ -1,10 +1,6 @@
 {
   "name": "missionlog",
-<<<<<<< HEAD
-  "version": "3.1.1",
-=======
   "version": "3.1.3",
->>>>>>> e8919801
   "type": "module",
   "repository": {
     "type": "git",
@@ -63,19 +59,6 @@
   "author": "Ray Martone <rmartone@gmail.com>",
   "license": "MIT",
   "devDependencies": {
-<<<<<<< HEAD
-    "@types/node": "^22.13.10",
-    "@typescript-eslint/eslint-plugin": "^8.27.0",
-    "@typescript-eslint/parser": "^8.27.0",
-    "@vitest/coverage-v8": "^3.0.9",
-    "coveralls": "^3.1.1",
-    "esbuild": "^0.25.0",
-    "esbuild-plugin-tsc": "^0.5.0",
-    "eslint": "^9.22.0",
-    "eslint-config-prettier": "^10.1.1",
-    "eslint-plugin-import": "^2.31.0",
-    "eslint-plugin-prettier": "^5.2.3",
-=======
     "@types/node": "^22.15.17",
     "@typescript-eslint/eslint-plugin": "^8.32.1",
     "@typescript-eslint/parser": "^8.32.1",
@@ -87,20 +70,13 @@
     "eslint-config-prettier": "^10.1.5",
     "eslint-plugin-import": "^2.31.0",
     "eslint-plugin-prettier": "^5.4.0",
->>>>>>> e8919801
     "prettier": "^3.5.3",
     "prettier-plugin-organize-imports": "^4.1.0",
     "shx": "^0.4.0",
     "standard-version": "^9.5.0",
     "tslib": "^2.8.1",
-<<<<<<< HEAD
-    "typescript": "^5.8.2",
-    "vite": "^6.2.2",
-    "vitest": "^3.0.9"
-=======
     "typescript": "^5.8.3",
     "vite": "^6.3.5",
     "vitest": "^3.1.3"
->>>>>>> e8919801
   }
 }